openapi: 3.0.0
info: 
  title: Order Creation API Documentation
  description: Outlines all the routes in our order creation API
  version: 1.0.0

paths:
  /v1/order/create/form:
    post:
      summary: Creates an order form for an authenticated user
      description: Creates a standardized 2.1 UBL Order document based on user input from a manual form submission
      tags:
      - Order
      requestBody:
        required: true
        content:
          application/json:
            schema:
              $ref: '#/components/schemas/formParams'
      responses:
        200:
          description: OK
          content:
            application/json:
              schema:
                type: object
                properties:
                  orderId:
                    type: integer
                    example: 12345
        400:
          description: Bad Request - Validation error
          content:
            application/json:
              schema:
                type: object
                properties:
                  error:
                    type: string
                    example: "Validation error: {specific error message}"
        401:
<<<<<<< HEAD
          $ref: "#/components/responses/UnauthorizedResponse"
  
  /v1/order/create/form-guest:
    post:
      summary: Creates an order form for an unauthenticated guest user
      description: Allows a guest user to create a standardized 2.1 UBL Order document based on input from a manual form submission.
      tags:
        - Order
      requestBody:
        required: true
        content:
          application/json:
            schema:
              $ref: '#/components/schemas/formParams'
      responses:
        200:
          description: OK
=======
          description: Unauthorized - Invalid token
>>>>>>> db33bce5
          content:
            application/json:
              schema:
                type: object
                properties:
<<<<<<< HEAD
                  orderId:
                    type: integer
                    example: 12345
                  xml:
                    type: string
                    description: XML representation of the order
                    example: |
                    <?xml version="1.0" encoding="UTF-8"?>
                    <Order>
                      ... 
                    </Order>
        400:
          $ref: "#/components/responses/BadRequestResponse"

=======
                  error:
                    type: string
                    example: "Invalid token"
          
>>>>>>> db33bce5
  /v1/order/create/bulk:
    post:
      summary: Create multiple orders in bulk
      description: Accepts an array of order document data and creates multiple orders.
      tags:
        - Order
      requestBody:
        required: true
        content:
          application/json:
            schema:
              type: object
              properties:
                orders:
                  type: array
                  items:
                    $ref: '#/components/schemas/formParams'
              required:
                - orders
      responses:
        '200':
          description: Orders created successfully.
          content:
            application/json:
              schema:
                type: object
                properties:
                  orderIds:
                    type: array
                    items:
                      type: integer
                      example: 1242
        400:
          description: Bad Request - Validation error
          content:
            application/json:
              schema:
                type: object
                properties:
                  error:
                    type: string
                    example: "Validation error: {specific error message}"
        401:
          description: Unauthorized - Invalid token
          content:
            application/json:
              schema:
                type: object
                properties:
                  error:
                    type: string
                    example: "Invalid token"

  /v1/order/create/csv:
    post:
      summary: Create an order from a CSV file
      description: Upload a CSV file and JSON payload to create an order.
      tags:
        - Order
      requestBody:
        content:
          multipart/form-data:
            schema:
              type: object
              properties:
                file:
                  type: string
                  format: binary
                  description: The CSV file containing order details.
                json:
                  type: string
                  description: JSON payload with additional order information.
      responses:
        200:
          description: OK
          content:
            application/json:
              schema:
                type: object
                properties:
                  orderId:
                    type: integer
                    example: 12345
        400:
          description: Bad Request - Validation error
          content:
            application/json:
              schema:
                type: object
                properties:
                  error:
                    type: string
                    example: "{specific validation.error message}"
        401:
          description: Unauthorized - Invalid token
          content:
            application/json:
              schema:
                type: object
                properties:
                  error:
                    type: string
                    example: "Invalid token"

  /v1/order/list:
    get:
      summary: Lists the orders of the user
      description: Lists all of the users UBL Order documents generated
      tags:
      - Order
      responses:
        200:
          description: OK
          content:
            application/json:
              schema:
                type: array
                items:
                  type: string
                example: [ "order1", "order2", "order3" ]
        401:
          description: Unauthorized - Invalid token
          content:
            application/json:
              schema:
                type: object
                properties:
                  error:
                    type: string
                    example: "Invalid token"

  /v1/order/{orderId}:
    get:
      summary: Gets a specific order of a user
      description: Gets a particular UBL Order Document
      tags:
        - Order
      parameters:
        - in: path
          name: orderId
          required: true
          description: ID of the particular document
          schema:
            type: integer
      responses:
        200: 
          description: OK
          content:
            application/xml:
              schema:
                type: string
                example: "<?xml version=\"1.0\" encoding=\"UTF-8\"?>\n<Order xmlns=\"urn:oasis:names:specification:ubl:schema:xsd:Order-2\">\n  <OrderID>12345</OrderID>\n  <OrderDate>2025-03-10</OrderDate>\n  <!-- other XML content -->\n</Order>"
        400:
          description: Bad Request - Validation error
          content:
            application/json:
              schema:
                type: object
                properties:
                  error:
                    type: string
                    example: "Invalid orderId given"
        401:
          description: Unauthorized - Invalid token
          content:
            application/json:
              schema:
                type: object
                properties:
                  error:
                    type: string
                    example: "Invalid token"
  
    put:
      summary: Updates the information of an order
      description: Update information on a UBL Order Document
      tags:
        - Order
      parameters:
        - in: path
          name: orderId
          required: true
          description: ID of the particular document to update
          schema:
            type: integer
      requestBody:
        required: true
        content:
          application/json:
            schema:
              $ref: '#/components/schemas/formParams'
      responses:
        200:
          description: OK
          content:
            application/json:
              schema:
                type: object
        400:
          description: Bad Request - Validation error
          content:
            application/json:
              schema:
                type: object
                properties:
                  error:
                    type: string
                    example: "Validation error: {specific error message}"
        401:
          description: Unauthorized - Invalid token
          content:
            application/json:
              schema:
                type: object
                properties:
                  error:
                    type: string
                    example: "Invalid token"

    delete:
      summary: Deletes a UBL Order Document
      description: Deletes a particular UBL Order Document identified by orderId
      tags:
        - Order
      parameters:
        - in: path
          name: orderId
          required: true
          description: ID of the particular document to be deleted
          schema:
            type: integer
      responses:
        200:
          description: OK
          content:
            application/json:
              schema:
                type: object
        400:
          description: Bad Request - Validation error
          content:
            application/json:
              schema:
                type: object
                properties:
                  error:
                    type: string
                    example: "Invalid orderId given"
        401:
          description: Unauthorized - Invalid token
          content:
            application/json:
              schema:
                type: object
                properties:
                  error:
                    type: string
                    example: "Invalid token"

  /v1/user/register:
    post:
      summary: Register a new user
      description: Registers a new user and returns a session token if successful
      tags:
        - User
      requestBody:
        required: true
        content:
          application/json:
            schema:
              type: object
              properties:
                email:
                  type: string
                  example: "user@example.com"
                password:
                  type: string
                  example: "Password123"
                nameFirst:
                  type: string
                  example: "John"
                nameLast:
                  type: string
                  example: "Smith"
      responses:
        200:
          description: OK
          content:
            application/json:
              schema:
                type: object
                properties:
                  token:
                    type: string
                    example: "1t2nb34"
        400:
          description: Bad Request - Validation error
          content:
            application/json:
              schema:
                type: object
                properties:
                  error:
                    type: string
                    example: "{specific error message}"

  /v1/user/login:
    post:
      summary: Login a user
      description: Logs in a user and returns a session token if successful
      tags:
        - User
      requestBody:
        required: true
        content:
          application/json:
            schema:
              type: object
              properties:
                email:
                  type: string
                  example: "user@example.com"
                password:
                  type: string
                  example: "Password123"
      responses:
        200:
          description: OK
          content:
            application/json:
              schema:
                type: object
                properties:
                  token:
                    type: string
                    example: "1t2nb34"
        400:
          description: Bad Request - Validation error
          content:
            application/json:
              schema:
                type: object
                properties:
                  error:
                    type: string
                    example: "All fields required"
        401:
          description: Unauthorized - Invalid token
          content:
            application/json:
              schema:
                type: object
                properties:
                  error:
                    type: string
                    example: "{specific error message}"

  /v1/user/logout:
    post:
      summary: Logout a user
      description: Logs out the current user, invalidating their session token
      tags:
        - User
      parameters:
        - name: token
          in: header
          description: user’s current session token
          required: true
          schema:
            type: string
      responses:
        200:
          description: OK
          content:
            application/json:
              schema:
                type: object
        401:
          description: Unauthorized - Invalid token
          content:
            application/json:
              schema:
                type: object
                properties:
                  error:
                    type: string
                    example: "Invalid token"

  /v1/user/statistics:
    get:
      summary: Returns a user's order statistics
      description: Retrieves statistics to display on the user's dashboard
      tags:
        - User
      responses:
        200:
          description: OK
          content:
            application/json:
              schema:
                $ref: '#/components/schemas/OrderStatistics'
        400:
          $ref: "#/components/responses/BadRequestResponse"
        401:
          $ref: "#/components/responses/UnauthorizedResponse"

  /v1/order/received/{orderId}:
    delete:
      summary: Deletes a received order
      description: Deletes a received UBL document from the user's inbox. The sender can still view it.
      tags:
        - Order
      parameters:
        - name: orderId
          in: path
          description: Order id to delete
          required: true
          schema:
            type: string
      responses:
        200:
          description: OK
          content:
            application/json:
              schema:
                type: object
        400:
          $ref: "#/components/responses/BadRequestResponse"
        401:
          $ref: "#/components/responses/UnauthorizedResponse"

  /v1/order/received/list:
    get:
      summary: Lists user's received orders
      description: Lists all of the user's received UBL documents
      tags:
        - Order
      responses:
        200:
          description: OK
          content:
            application/json:
              schema:
                type: array
                items:
                  type: string
                example: [ "order1", "order2", "order3" ]
        400:
          $ref: "#/components/responses/BadRequestResponse"
        401:
          $ref: "#/components/responses/UnauthorizedResponse"

  /v1/order/sent/{orderId}:
    delete:
      summary: Unsends an order
      description: Deletes (unsends) a sent UBL document
      tags:
        - Order
      parameters: 
        - name: orderId
          in: path
          description: Order id to delete
          required: true
          schema:
            type: string
      responses:
        200:
          description: OK
          content:
            application/json:
              schema:
                type: object
        400:
          $ref: "#/components/responses/BadRequestResponse"
        401:
          $ref: "#/components/responses/UnauthorizedResponse"

  /v1/order/sent/list:
    get:
      summary: Lists user's sent orders
      description: Lists all of the user’s sent UBL documents
      tags:
        - Order
      responses:
        200:
          description: OK
          content:
            application/json:
              schema:
                type: array
                items:
                  type: string
                example: [ "order1", "order2", "order3" ]
        400:
          $ref: "#/components/responses/BadRequestResponse"
        401:
          $ref: "#/components/responses/UnauthorizedResponse"
  
  /v1/order/send:
    post:
      summary: Sends an order
      description: Sends a UBL order document 
      tags:
        - Order
      requestBody:
        required: true
        content:
          application/json:
            schema:
              type: object
              properties:
                email:
                  type: string
                  format: email
                  example: "receiver@example.com"
                orderId:
                  type: string
                  example: "12345"
      responses:
        200:
          description: OK
          content:
            application/json:
              schema:
                type: object
        400:
          $ref: "#/components/responses/BadRequestResponse"
        401:
          $ref: "#/components/responses/UnauthorizedResponse"
  
  /v1/user/details:
    put:
      summary: Updates a user's details
      description: Updates the details of the current user
      tags:
        - User
      requestBody:
        required: true
        content:
          application/json:
            schema:
              type: object
              properties:
                firstName:
                  type: string
                  example: "John"
                lastName:
                  type: string
                  example: "Smith"
                password:
                  type: string
                  example: "Password123"
      responses:
        200:
          description: OK
          content:
            application/json:
              schema:
                type: object
        400:
          $ref: "#/components/responses/BadRequestResponse"
        401:
          $ref: "#/components/responses/UnauthorizedResponse"

    get: 
      summary: Gets a users details
      description: Get the details of the current user
      tags:
        - User
      responses:
        200:
          description: OK
          content:
            application/json:
              schema:
                type: object
                properties:
                  email:
                    type: string
                    example: "john@example.com"
                  nameFirest:
                    type: string
                    example: "John"
                  nameLast:
                    type: string
                    example: "Smith"
        401:
          description: Unauthorized - Invalid token
          content:
            application/json:
              schema:
                type: object
                properties:
                  error:
                    type: string
                    example: "Invalid token"

  /v1/user/reset:
    post:
      summary: Reset a user's password
      description: Allows a user to reset their password
      tags:
        - User
      requestBody:
        required: true
        content:
          application/json:
            schema:
              type: object
              properties:
                code:
                  type: integer
                  example: 1234
                newPassword:
                  type: string
                  example: "Password123"
      responses:
        200:
          description: OK
          content:
            application/json:
              schema:
                type: object
        400:
          description: Bad Request - Validation error
          content:
            application/json:
              schema:
                type: object
                properties:
                  error:
                    type: string
                    example: "{specific error message}"
        404:
          description: Not Found
          content:
            application/json:
              schema:
                type: object
                properties:
                  error:
                    type: string
                    example: "{specific error message}"

  /v1/user/forgot:
    post:
      summary: Sends code for password reset via email and return object
      description: Allows a user to reset their password
      tags:
        - User
      requestBody:
        required: true
        content:
          application/json:
            schema:
              type: object
              properties:
                email:
                  type: string
                  format: email
                  example: "user@example.com"
      responses:
        200:
          description: OK
          content:
            application/json:
              schema:
                type: object
                properties:
                  resetCode:
                    type: string
                    example: "h8d3hf6z"
        404:
          description: Not Found
          content:
            application/json:
              schema:
                type: object
                properties:
                  error:
                    type: string
                    example: "{specific error message}"

components:
  responses:
  # placeholder error responses
    BadRequestResponse:
      description: Client error, bad request
      content:
        application/json:
          schema:
            type: object
            example:
              error: "Client error, bad request"
    UnauthorizedResponse:
      description: Unauthorized request
      content:
        application/json:
          schema:
            type: object
            example:
              error: "Unauthorized request"
  schemas:
    OrderStatistics:
      type: object
      properties:
        topThreeItems:
          type: array
          items:
            type: string
        numOrdersMonthly:
          type: array
          items:
            type: integer
        totalOrders:
          type: integer
        totalAmountMonth:
          type: number
          format: float
      example:
        topThreeItems: ["item1", "item2", "item3"]
        numOrdersMonthly: [10, 15, 20, 25, 30, 35, 40, 45, 50, 55, 60, 65]
        totalOrders: 1000
        totalAmountMonth: 2500.75

    formParams:
      type: object
      required:
        - order
        - buyer
        - seller
        - delivery
        - monetaryTotal
        - orderLines
      properties:
        order:
          type: object
          properties:
            note:
              type: string
              example: "Order note string"
            documentCurrencyCode:
              type: string
              example: "AUD"
            accountingCostCode:
              type: string
              example: "ACC-2024-001"
            validityEndDate:
              type: string
              format: date
              example: "2025-12-31"
            quotationDocumentReferenceId:
              type: string
              example: "QDR-456789"
            orderDocumentReferenceId:
              type: string
              example: "ORD-987654"
            originatorDocumentReferenceId:
              type: string
              example: "ORG-123456"
            contractType:
              type: string
              example: "Service Agreement"
            contractId:
              type: integer
              example: 20240501
        buyer:
          type: object
          properties:
            buyerId:
              type: string
              minLength: 13
              maxLength: 13
              example: "1234567890123"
            name:
              type: string
              example: "Buyer Name"
            postalAddress:
              type: object
              required:
                - postBox
                - streetName
                - buildingNumber
                - department
                - cityName
                - postalZone
                - countrySubentity
                - countryCode
              properties:
                postBox: 
                  type: string
                  example: "PO box 123"
                streetName: 
                  type: string
                  example: "Example street"
                additionalStreetName: 
                  type: string 
                  example: "Additional example"
                buildingNumber: 
                  type: string
                  example: "45A"
                department:
                  type: string 
                  example: "Sales"
                cityName: 
                  type: string 
                  example: "Sydney"
                postalZone: 
                  type: string 
                  example: "2000"
                countrySubentity: 
                  type: string 
                  example: "SYD"
                countryCode:
                  type: string
                  minLength: 2
                  maxLength: 2
                  example: "AU"
            taxScheme:
              type: string
              example: "VAT"
            contact:
              type: object
              required:
                - telephone
                - email
              properties:
                telephone: 
                  type: string 
                  example: "+61 412 345 678"
                telefax: 
                  type: string 
                  example: "+61 412 345 678"
                email: 
                  type: string
                  format: email
                  example: "buyer@example.com"
            person:
              type: object
              required:
                - firstName
                - familyName
                - jobTitle
              properties:
                firstName:
                  type: string
                  example: "John"
                middleName: 
                  type: string 
                  example: "Adam"
                familyName: 
                  type: string
                  example: "Smith"
                jobTitle: 
                  type: string
                  example: "Example Manager"
        seller:
          type: object
          properties:
            sellerId:
              type: string
              minLength: 13
              maxLength: 13
              example: "1234567890123"
            name:
              type: string
              example: "Seller Name"
            postalAddress:
              type: object
              required:
                - postBox
                - streetName
                - buildingNumber
                - department
                - cityName
                - postalZone
                - countrySubentity
                - countryCode
              properties:
                postBox: 
                  type: string
                  example: "PO box 123"
                streetName: 
                  type: string
                  example: "Example street"
                additionalStreetName: 
                  type: string 
                  example: "Additional example"
                buildingNumber: 
                  type: string
                  example: "45A"
                department:
                  type: string 
                  example: "Sales"
                cityName: 
                  type: string 
                  example: "Sydney"
                postalZone: 
                  type: string 
                  example: "2000"
                countrySubentity: 
                  type: string 
                  example: "SYD"
                countryCode:
                  type: string
                  minLength: 2
                  maxLength: 2
                  example: "AU"
            contact:
              type: object
              required:
                - telephone
                - email
              properties:
                telephone: 
                  type: string 
                  example: "+61 412 345 678"
                telefax: 
                  type: string 
                  example: "+61 412 345 678"
                email: 
                  type: string
                  format: email
                  example: "seller@example.com"
            person:
              type: object
              required:
                - firstName
                - familyName
                - jobTitle
              properties:
                firstName:
                  type: string
                  example: "John"
                middleName: 
                  type: string 
                  example: "Adam"
                familyName: 
                  type: string
                  example: "Smith"
                jobTitle: 
                  type: string
                  example: "Example Manager"
        delivery:
          type: object
          properties:
            deliveryAddress:
              type: object
              properties:
                postBox: 
                  type: string
                  example: "PO box 123"
                streetName: 
                  type: string
                  example: "Example street"
                additionalStreetName: 
                  type: string 
                  example: "Additional example"
                buildingNumber: 
                  type: string
                  example: "45A"
                department:
                  type: string 
                  example: "Sales"
                cityName: 
                  type: string 
                  example: "Sydney"
                postalZone: 
                  type: string 
                  example: "2000"
                countrySubentity: 
                  type: string 
                  example: "SYD"
                countryCode:
                  type: string
                  minLength: 2
                  maxLength: 2
                  example: "AU"
            requestedDeliveryPeriod:
              type: object
              properties:
                startDate: 
                  type: string
                  format: date
                endDate: 
                  type: string
                  format: date
            deliveryParty:
              type: object
              properties:
                deliveryPartyId: 
                  type: integer
                  example: 12345
                name: 
                  type: string 
                  example: "Delivery Party Name"
                telephone: 
                  type: string
                  example: "1300 123 456"
                email: 
                  type: string
                  format: email
                  example: "delivertparty@example.com"
                telefax: 
                  type: string 
                  example: "1300 123 456"

        monetaryTotal:
          type: object
          properties:
            lineExtensionAmount: 
              type: number 
              example: 1500.00
            taxTotal: 
              type: number 
              example: 300.00
            allowanceCharge:
              type: array
              items:
                type: object
                properties:
                  chargeIndicator: 
                    type: boolean 
                    example: true
                  allowanceChargeReason: 
                    type: string 
                    example: "Example discount"
                  amount: 
                    type: number 
                    example: 50.00
        orderLines:
          type: array
          items:
            type: object
            properties:
              note: 
                type: string 
                example: "Order note string"
              lineItem:
                type: object
                properties:
                  quantity: 
                    type: number 
                    example: 10
                  totalTaxAmount: 
                    type: number 
                    example: 75.00
                  price: 
                    type: number 
                    example: 15.00
                  baseQuantity:
                    type: object
                    properties:
                      quantity: 
                        type: number 
                        example: 1
                      unitCode: 
                        type: string 
                        example: "unit123"
                  item:
                    type: object
                    properties:
                      itemId: 
                        type: integer 
                        example: 12345
                      description: 
                        type: string 
                        example: "Example item description"
                      name: 
                        type: string 
                        example: "Example item name"
                      properties:
                        type: object
                        additionalProperties:
                          type: string
                        example: 
                          "Color": "Black"

        additionalDocumentReference:
          type: array
          items:
            type: object
            required:
              - documentType
              - attachment
            properties:
              documentType: 
                type: string 
                example: "Example document"
              attachment:
                type: object
                properties:
                  uri: 
                    type: string
                    format: uri
                    example: "https://example.com/document.pdf"
                  binaryObject:
                    type: string 
                    example: "QmFzZTY0RW5jb2RlZFN0cmluZw=="
                  mimeCode: 
                    type: string 
                    example: "application/pdf"<|MERGE_RESOLUTION|>--- conflicted
+++ resolved
@@ -39,8 +39,15 @@
                     type: string
                     example: "Validation error: {specific error message}"
         401:
-<<<<<<< HEAD
-          $ref: "#/components/responses/UnauthorizedResponse"
+          description: Unauthorized - Invalid token
+          content:
+            application/json:
+              schema:
+                type: object
+                properties:
+                  error:
+                    type: string
+                    example: "Invalid token"
   
   /v1/order/create/form-guest:
     post:
@@ -57,15 +64,11 @@
       responses:
         200:
           description: OK
-=======
-          description: Unauthorized - Invalid token
->>>>>>> db33bce5
-          content:
-            application/json:
-              schema:
-                type: object
-                properties:
-<<<<<<< HEAD
+          content:
+            application/json:
+              schema:
+                type: object
+                properties:
                   orderId:
                     type: integer
                     example: 12345
@@ -78,14 +81,16 @@
                       ... 
                     </Order>
         400:
-          $ref: "#/components/responses/BadRequestResponse"
-
-=======
-                  error:
-                    type: string
-                    example: "Invalid token"
-          
->>>>>>> db33bce5
+          description: Bad Request - Validation error
+          content:
+            application/json:
+              schema:
+                type: object
+                properties:
+                  error:
+                    type: string
+                    example: "Validation error: {specific error message}"
+
   /v1/order/create/bulk:
     post:
       summary: Create multiple orders in bulk
@@ -106,7 +111,7 @@
               required:
                 - orders
       responses:
-        '200':
+        200:
           description: Orders created successfully.
           content:
             application/json:
