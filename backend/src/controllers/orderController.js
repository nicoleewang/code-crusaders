--- conflicted
+++ resolved
@@ -536,35 +536,6 @@
   }
 };
 
-<<<<<<< HEAD
-export const orderList = async () => {
-  try {
-    const { data: orders, error: findError } = await supabase 
-      .from('order')
-      .select('xml')
-
-    if (findError) {
-      throw createHttpError(500, 'Database error');
-    }
-    
-    const ublOrderDocuments = [];
-    for (const order of orders) {
-      if (order && order.xml) {
-        ublOrderDocuments.push(order.xml);
-      }
-    }
-
-    console.log(ublOrderDocuments);
-    
-    return { ublOrderDocuments };
-
-  } catch (error) {
-    if (!error.status) {
-      throw createHttpError(500, 'Unexpected server error' + error);
-    }
-    throw error; 
-  }
-=======
 /**
   * Given a valid orderId it deletes the order from the database.
   *
@@ -597,5 +568,33 @@
   }
 
   return order.xml;
->>>>>>> 89e7c209
+};
+
+export const orderList = async () => {
+  try {
+    const { data: orders, error: findError } = await supabase 
+      .from('order')
+      .select('xml')
+
+    if (findError) {
+      throw createHttpError(500, 'Database error');
+    }
+    
+    const ublOrderDocuments = [];
+    for (const order of orders) {
+      if (order && order.xml) {
+        ublOrderDocuments.push(order.xml);
+      }
+    }
+
+    console.log(ublOrderDocuments);
+    
+    return { ublOrderDocuments };
+
+  } catch (error) {
+    if (!error.status) {
+      throw createHttpError(500, 'Unexpected server error' + error);
+    }
+    throw error; 
+  }
 };