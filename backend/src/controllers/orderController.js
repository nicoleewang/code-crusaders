--- conflicted
+++ resolved
@@ -13,16 +13,12 @@
     // Generate a unique order ID
     const orderId = Math.floor(Math.random() * 1000000);
 
-<<<<<<< HEAD
     if (csv) {
       const parsedOrderData = parseCSVToOrderData(csv);
       orderData.orderLines = [...parsedOrderData.orderLines];
     }
 
     await insertOrderIntoDatabase(orderId, orderData); 
-=======
-    await insertOrderIntoDatabase(orderId, orderData);
->>>>>>> 84180129
 
     return { orderId: orderId };
   } catch (error) {
