--- conflicted
+++ resolved
@@ -1,21 +1,10 @@
-<<<<<<< HEAD
-import { createClient } from '@supabase/supabase-js';
-=======
 import { createClient } from '@supabase/supabase-js'
->>>>>>> dd51a84f
 import dotenv from 'dotenv';
 
 dotenv.config();
 
-<<<<<<< HEAD
-const supabaseUrl = process.env.SUPABASE_URL;
-const supabaseKey = process.env.SUPABASE_KEY;
-
-const supabase = createClient(supabaseUrl, supabaseKey);
-=======
 const supabaseUrl = process.env.SUPABASE_URL
 const supabaseKey = process.env.SUPABASE_KEY
 const supabase = createClient(supabaseUrl, supabaseKey)
->>>>>>> dd51a84f
 
 export default supabase;