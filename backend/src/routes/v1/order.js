--- conflicted
+++ resolved
@@ -22,11 +22,7 @@
     }
 
     // get response from controller
-<<<<<<< HEAD
     const response = await orderFormCreate(req.user.email, req.body);
-=======
-    const response = await orderFormCreate(req.body, req.user.email);
->>>>>>> d8630514
 
     // send response
     res.status(200).json(response);
@@ -165,11 +161,7 @@
     }
 
     // get response from controller
-<<<<<<< HEAD
     const response = await orderFormUpdate(req.user.email, orderId, req.body);
-=======
-    const response = await orderFormUpdate(orderId, req.body, req.user.email);
->>>>>>> d8630514
 
     // send response
     res.status(200).json(response);
