--- conflicted
+++ resolved
@@ -327,7 +327,7 @@
     expect(res.statusCode).toBe(401);
     expect(res.body).toHaveProperty('error', 'Invalid token');
     expect(typeof res.body.error).toBe('string');
-});
+  });
 });
 
 describe('POST /v1/order/create/bulk', () => {
@@ -364,7 +364,47 @@
   });
 })
 
-<<<<<<< HEAD
+describe('GET /v1/order/{orderId}', () => {
+  let orderId;
+
+  beforeAll(async () => {
+    const res = await orderFormCreateRequest(validParams, token)
+    orderId = res.body.orderId;
+  });
+
+  test('should return 200 and xml order document', async () => {
+    const res = await getOrderFromOrderIdRequest(orderId, token)
+    const { statusCode, body, headers } = res;
+
+    expect(statusCode).toBe(200);
+    expect(headers['content-type']).toMatch(/xml/);
+
+    // Validate if body is valid XML
+    const parser = new XMLParser();
+    expect(() => parser.parse(body)).not.toThrow();
+    const parsedXML = parser.parse(body);
+    expect(parsedXML.Order).toBeDefined();
+  })
+
+  test('invalid orderId should return 400 and error message', async () => {
+    const res = await getOrderFromOrderIdRequest('imInvalid', token)
+    const { statusCode, body } = res;
+
+    expect(statusCode).toBe(400);
+    expect(body).toHaveProperty('error');
+    expect(typeof body.error).toBe('string');
+  });
+
+  test('invalid token should return 401 and error message', async () => {
+    const res = await getOrderFromOrderIdRequest(orderId, "imInvalid")
+    const { statusCode, body } = res;
+
+    expect(statusCode).toBe(401);
+    expect(body).toHaveProperty('error');
+    expect(typeof body.error).toBe('string');
+  });
+});
+
 describe('DELETE /v1/order/{orderId}', () => {
   let orderId;
   beforeEach(async () => {
@@ -401,40 +441,10 @@
     const body = res.body;
 
     expect(res.statusCode).toBe(400);
-=======
-describe('GET /v1/order/{orderId}', () => {
-  let orderId;
-
-  beforeAll(async () => {
-    const res = await orderFormCreateRequest(validParams, token)
-    orderId = res.body.orderId;
-  });
-
-  test('should return 200 and xml order document', async () => {
-    const res = await getOrderFromOrderIdRequest(orderId, token)
-    const { statusCode, body, headers } = res;
-
-    expect(statusCode).toBe(200);
-    expect(headers['content-type']).toMatch(/xml/);
-
-    // Validate if body is valid XML
-    const parser = new XMLParser();
-    expect(() => parser.parse(body)).not.toThrow();
-    const parsedXML = parser.parse(body);
-    expect(parsedXML.Order).toBeDefined();
-  })
-
-  test('invalid orderId should return 400 and error message', async () => {
-    const res = await getOrderFromOrderIdRequest('imInvalid', token)
-    const { statusCode, body } = res;
-
-    expect(statusCode).toBe(400);
->>>>>>> 5d350135
-    expect(body).toHaveProperty('error');
-    expect(typeof body.error).toBe('string');
-  });
-
-<<<<<<< HEAD
+    expect(body).toHaveProperty('error');
+    expect(typeof body.error).toBe('string');
+  });
+
   test('Invalid token, return 401', async () => {
       const res = await orderDeleteRequest(orderId,'InvalidTokenGiven');
     
@@ -442,15 +452,4 @@
       expect(res.body).toHaveProperty('error', 'Invalid token');
       expect(typeof res.body.error).toBe('string');
   });
-});
-=======
-  test('invalid token should return 401 and error message', async () => {
-    const res = await getOrderFromOrderIdRequest(orderId, "imInvalid")
-    const { statusCode, body } = res;
-
-    expect(statusCode).toBe(401);
-    expect(body).toHaveProperty('error');
-    expect(typeof body.error).toBe('string');
-  })
-})
->>>>>>> 5d350135
+});