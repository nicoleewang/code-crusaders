--- conflicted
+++ resolved
@@ -8,13 +8,8 @@
   orderDeleteRequest,
 } from '../wrapper';
 import supabase from '../../config/db.js';
-<<<<<<< HEAD
-import fs from 'fs';
 import path from 'path';
-import request from 'supertest';
-=======
 import { XMLParser } from 'fast-xml-parser'
->>>>>>> aaa7605c
 
 const validParams = {
   "order": {
@@ -371,7 +366,6 @@
   });
 })
 
-<<<<<<< HEAD
 describe('POST /v1/order/create/csv', () => {
   let orderData = { ...validParams };
   delete orderData.orderLines;
@@ -401,7 +395,23 @@
     const filePath = path.join(__dirname, '../assets/invalidEntries.csv');
     const res = await orderCSVCreateRequest(filePath, orderData, token);
 
-=======
+    const body = res.body;
+
+    expect(res.statusCode).toBe(400);
+    expect(body).toHaveProperty('error');
+    expect(typeof body.error).toBe('string');
+  })
+
+  test('should return 401 and error message', async () => {
+    const filePath = path.join(__dirname, '../assets/products.csv');
+    const res = await orderCSVCreateRequest(filePath, orderData, 'imInvalid');
+
+    expect(res.statusCode).toBe(401);
+    expect(res.body).toHaveProperty('error');
+    expect(typeof res.body.error).toBe('string');
+  })
+})
+
 describe('GET /v1/order/{orderId}', () => {
   let orderId;
 
@@ -476,26 +486,12 @@
 
   test('Invalid orderId, should return 400 and an error message', async () => {
     const res = await orderDeleteRequest(-1,token);
->>>>>>> aaa7605c
-    const body = res.body;
-
-    expect(res.statusCode).toBe(400);
-    expect(body).toHaveProperty('error');
-    expect(typeof body.error).toBe('string');
-<<<<<<< HEAD
+    const body = res.body;
+
+    expect(res.statusCode).toBe(400);
+    expect(body).toHaveProperty('error');
+    expect(typeof body.error).toBe('string');
   })
-
-  test('should return 401 and error message', async () => {
-    const filePath = path.join(__dirname, '../assets/products.csv');
-    const res = await orderCSVCreateRequest(filePath, orderData, 'imInvalid');
-
-    expect(res.statusCode).toBe(401);
-    expect(res.body).toHaveProperty('error');
-    expect(typeof res.body.error).toBe('string');
-  })
-})
-=======
-  });
 
   test('Invalid token, return 401', async () => {
       const res = await orderDeleteRequest(orderId,'InvalidTokenGiven');
@@ -504,5 +500,4 @@
       expect(res.body).toHaveProperty('error', 'Invalid token');
       expect(typeof res.body.error).toBe('string');
   });
-});
->>>>>>> aaa7605c
+});