import { 
  orderBulkCreateRequest,
  orderFormCreateRequest,
  orderFormUpdateRequest,
  registerUserRequest,
  orderListRequest
} from '../wrapper';
import supabase from '../../config/db.js';

const validParams = {
  "order": {
    "note": "Information text for the whole order",
    "documentCurrencyCode": "SEK",
    "accountingCostCode": "Project123",
    "validityEndDate": "2010-01-31",
    "quotationDocumentReferenceId": "QuoteID123",
    "orderDocumentReferenceId": "RejectedOrderID123",
    "originatorDocumentReferenceId": "MAFO",
    "contractType": "FrameworkAgreementID123",
    "contractId": 34322
  },
  "buyer": {
    "buyerId": "7300070011115",
    "name": "Johnssons byggvaror",
    "postalAddress": {
      "postBox": "PoBox123",
      "streetName": "Rådhusgatan",
      "additionalStreetName": "2nd floor",
      "buildingNumber": "5",
      "department": "Purchasing department",
      "cityName": "Stockholm",
      "postalZone": "11000",
      "countrySubentity": "RegionX",
      "countryCode": "SE"
    },
    "taxScheme": "VAT",
    "contact": {
      "telephone": "123456",
      "telefax": "123456",
      "email": "pelle@johnsson.se"
    },
    "person": {
      "firstName": "Pelle",
      "middleName": "X",
      "familyName": "Svensson",
      "jobTitle": "Boss"
    },
    "deliveryContact": {
      "name": "Eva Johnsson",
      "telephone": "123456",
      "telefax": "123455",
      "email": "eva@johnsson.se"
    }
  },
  "seller": {
    "sellerId": "7304231321341",
    "name": "Moderna Produkter AB",
    "postalAddress": {
      "postBox": "321",
      "streetName": "Kungsgatan",
      "additionalStreetName": "suite12",
      "buildingNumber": "22",
      "department": "Sales department",
      "cityName": "Stockholm",
      "postalZone": "11000",
      "countrySubentity": "RegionX",
      "countryCode": "SE"
    },
    "contact": {
      "telephone": "34557",
      "telefax": "3456767",
      "email": "lars@moderna.se"
    },
    "person": {
      "firstName": "Lars",
      "middleName": "M",
      "familyName": "Petersen",
      "jobTitle": "Sales Manager"
    }
  },
  "delivery": {
    "deliveryAddress": {
      "postBox": "321",
      "streetName": "Avon Way",
      "additionalStreetName": "2nd floor",
      "buildingName": "Thereabouts",
      "buildingNumber": "56A",
      "department": "Purchasing department",
      "cityName": "Bridgtow",
      "postalZone": "ZZ99 1ZZ",
      "countrySubentity": "RegionX",
      "countryCode": "SE"
    },
    "requestedDeliveryPeriod": {
      "startDate": "2005-06-29",
      "endDate": "2005-06-29"
    },
    "deliveryParty": {
      "deliveryPartyId": 67654328394567,
      "name": "Swedish Trucking",
      "telephone": "987098709",
      "email": "bill@svetruck.se",
      "telefax": "34673435"
    }
  },
  "monetaryTotal": {
    "lineExtensionAmount": "6225",
    "taxTotal": 100,
    "allowanceCharge": [
      {
        "chargeIndicator": "true",
        "allowanceChargeReason": "Transport Documents",
        "amount": 100
      },
      {
        "chargeIndicator": "false",
        "allowanceChargeReason": "Total order value discount",
        "amount": 100
      }
    ]
  },
  "orderLines": [
    {
      "note": "Freetext note on line 1",
      "lineItem": {
        "quantity": 120,
        "totalTaxAmount": 10,
        "price": 50,
        "baseQuantity": {
          "quantity": 1,
          "unitCode": "LTR"
        },
        "item": {
          "itemId": 45252,
          "description": "Red paint",
          "name": "Falu Rödfärg",
          "properties": {
            "paintType": "Acrylic",
            "solvent": "Water"
          }
        }
      }
    },
    {
      "note": "Freetext note on line 2",
      "lineItem": {
        "quantity": 15,
        "totalTaxAmount": 10,
        "price": 15,
        "baseQuantity": {
          "quantity": 1,
          "unitCode": "C62"
        },
        "item": {
          "itemId": 54223,
          "description": "Very good pencils for red paint.",
          "name": "Pensel 20 mm",
          "properties": {
            "hairColor": "Black",
            "width": "20mm"
          }
        }
      }
    }
  ],
  "additionalDocumentReference": [
    {
      "documentType": "Timesheet",
      "attachment": {
        "uri": "http://www.suppliersite.eu/sheet001.html"
      }
    },
    {
      "documentType": "Drawing",
      "attachment": {
        "binaryObject": "UjBsR09EbGhjZ0dTQUxNQUFBUUNBRU1tQ1p0dU1GUXhEUzhi",
        "mimeCode": "application/pdf"
      }
    }
  ]
}

const password = 'password123';
const nameFirst = 'John';
const nameLast = 'Doe';
const email = 'testUser@example.com'

let token;

export const deleteUserFromDB = async (e) => {
  const { error } = await supabase.from('user').delete().eq('email', e);

  if (error) {
    throw new createHttpError(500, error.message);
  }
}

const retry = async (fn, retries = 5, delay = 1000) => {
  for (let i = 0; i < retries; i++) {
    try {
      return await fn();
    } catch (error) {
      await new Promise(resolve => setTimeout(resolve, delay));
    }
  }
  throw new Error("Operation failed after multiple retries.");
};

beforeAll(async () => {
  await retry(async () => {
    await deleteUserFromDB(email);
    const res = await registerUserRequest(email, password, nameFirst, nameLast);
    
    if (!res || !res.body || !res.body.token) {
      throw new Error("Failed to register user and retrieve token.");
    }

    token = res.body.token;
  });
});

afterAll(async () => {
  await deleteUserFromDB(email);
});

describe('POST /v1/order/create/form', () => {
  test('should return 200 and an orderId', async () => {
    const res = await orderFormCreateRequest(validParams, token);
    const body = res.body;

    expect(res.statusCode).toBe(200);
    expect(body).toHaveProperty('orderId');
    expect(typeof body.orderId).toBe('number');
    expect(Number.isInteger(body.orderId)).toBe(true);
});

  test('should return 400 and an error message', async () => {
    const invalidParams = { ...validParams };
    delete invalidParams.order;

    const res = await orderFormCreateRequest(invalidParams, token);
    const body = res.body;

    expect(res.statusCode).toBe(400);
    expect(body).toHaveProperty('error');
    expect(typeof body.error).toBe('string');
  });

  test('should return 401 and an error message', async () => {
    const res = await orderFormCreateRequest(validParams, "imInvalid");
    const body = res.body;

    expect(res.statusCode).toBe(401);
    expect(body).toHaveProperty('error');
    expect(typeof body.error).toBe('string');
  });
});

describe('PUT /v1/order/{orderId}', () => {
  let orderId;
  beforeEach(async () => {
    const res = await orderFormCreateRequest(validParams, token)
    orderId = res.body.orderId;
  });
  test('Successful order update, should return 200 and an orderId', async () => {
    // const respon = await orderFormCreateRequest(validParams);
    // const orderId = JSON.parse(respon.body.toString()).orderId;
    const newParams = {...validParams};
    newParams.orderLines[0].lineItem.item.description = "Yellow paint";
    newParams.orderLines[0].lineItem.item.itemId = 10000000;
   
    const res = await orderFormUpdateRequest(orderId, newParams, token);
    const body = res.body;

    expect(res.statusCode).toBe(200);
    expect(body).toHaveProperty('orderId');
    expect(typeof body.orderId).toBe('number');
    expect(Number.isInteger(body.orderId)).toBe(true);
  });

  test('Invalid order data given, should return 400 and an error message', async () => {
    const invalidParams = { ...validParams };
    delete invalidParams.orderLines;

    const res = await orderFormUpdateRequest(orderId, invalidParams, token);
    const body = res.body;

    expect(res.statusCode).toBe(400);
    expect(body).toHaveProperty('error');
    expect(typeof body.error).toBe('string');
  });

  test('Invalid order id given, should return 400 and an error message', async () => {
    const newParams = {...validParams};
    newParams.orderLines[0].lineItem.item.description = "Rainbow paint";

    const res = await orderFormUpdateRequest(-1, newParams, token);
    const body = res.body;

    expect(res.statusCode).toBe(400);
    expect(body).toHaveProperty('error');
    expect(typeof body.error).toBe('string');
  });

  test.todo('should return 401 and an error message');
});

describe('POST /v1/order/create/bulk', () => {
  test('should return 200 and an array of orderIds', async () => {
    const res = await orderBulkCreateRequest({ orders: [validParams, validParams, validParams] }, token);
    const body = res.body;

    expect(res.statusCode).toBe(200);
    expect(body).toHaveProperty('orderIds');
    expect(Array.isArray(body.orderIds)).toBe(true);
    expect(body.orderIds.length).toBe(3);
    expect(body.orderIds.every(id => Number.isInteger(id))).toBe(true);
  });

  test('should return 400 and an error message', async () => {
    const invalidParams = [{ ...validParams }, { ...validParams }];
    delete invalidParams[0].order;

    const res = await orderBulkCreateRequest({ orders: invalidParams }, token);
    const body = res.body;

    expect(res.statusCode).toBe(400);
    expect(body).toHaveProperty('error');
    expect(typeof body.error).toBe('string');
  });

<<<<<<< HEAD
  test.todo('should return 401 and an error message');
})

describe('GET /v1/order/list route', () => {
  // create an order 
  orderFormCreateRequest(validParams, token);

  test.only('success, returns 200 and array of orders', async () => {
    const res = await orderListRequest(token);
    const body = JSON.parse(res.body.toString());

    expect(res.statusCode).toBe(200);
    expect(body).toHaveProperty('ublOrderDocuments');
    expect(Array.isArray(body.ublOrderDocuments)).toBe(true);
    expect(body.ublOrderDocuments.length).toBeGreaterThan(0);
  });
});
=======
  test('should return 401 and an error message', async () => {
    const res = await orderBulkCreateRequest({ orders: [validParams, validParams, validParams] }, "imInvalid");
    const body = res.body;

    expect(res.statusCode).toBe(401);
    expect(body).toHaveProperty('error');
    expect(typeof body.error).toBe('string');
  });
})
>>>>>>> aff80c9c
<|MERGE_RESOLUTION|>--- conflicted
+++ resolved
@@ -329,15 +329,18 @@
     expect(typeof body.error).toBe('string');
   });
 
-<<<<<<< HEAD
-  test.todo('should return 401 and an error message');
-})
+  test('should return 401 and an error message', async () => {
+    const res = await orderBulkCreateRequest({ orders: [validParams, validParams, validParams] }, "imInvalid");
+    const body = res.body;
+
+    expect(res.statusCode).toBe(401);
+    expect(body).toHaveProperty('error');
+    expect(typeof body.error).toBe('string');
+  });
+});
 
 describe('GET /v1/order/list route', () => {
-  // create an order 
-  orderFormCreateRequest(validParams, token);
-
-  test.only('success, returns 200 and array of orders', async () => {
+  test('success, returns 200 and array of orders', async () => {
     const res = await orderListRequest(token);
     const body = JSON.parse(res.body.toString());
 
@@ -346,15 +349,4 @@
     expect(Array.isArray(body.ublOrderDocuments)).toBe(true);
     expect(body.ublOrderDocuments.length).toBeGreaterThan(0);
   });
-});
-=======
-  test('should return 401 and an error message', async () => {
-    const res = await orderBulkCreateRequest({ orders: [validParams, validParams, validParams] }, "imInvalid");
-    const body = res.body;
-
-    expect(res.statusCode).toBe(401);
-    expect(body).toHaveProperty('error');
-    expect(typeof body.error).toBe('string');
-  });
-})
->>>>>>> aff80c9c
+});