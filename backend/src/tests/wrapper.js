import config from '../config/test.json';
import request from 'sync-request';
const port = config.port;
const url = config.url;
const SERVER_URL = `${url}:${port}`;
const TIMEOUT_MS = 10000;

export const requestHelper = (
  method,
  path,
  payload,
  token
  //headers = {}
) => {
  let qs = {};
  let json = {};
  if (['GET', 'DELETE'].includes(method.toUpperCase())) {
    qs = payload;
  } else {
    // PUT/POST
    json = payload;
  }
  const url = SERVER_URL + path;
  const res = request(method, url, { qs, json, headers: {'Authorization': `Bearer ${token}`}, timeout: TIMEOUT_MS });
  return res;
};

export const orderFormCreateRequest = (jsonOrderForm, token) => {
  return requestHelper('POST', '/v1/order/create/form', jsonOrderForm, token);
}

// make ur wrapper functions here for user endpoints below!!!
// format the name of ur wrapper as <functionName>Request

export const orderFormUpdateRequest = (orderId, jsonOrderForm, token) => {
  return requestHelper('PUT', `/v1/order/${orderId}`, jsonOrderForm, token);
}

export const registerUserRequest = (email, password, nameFirst, nameLast) => {
  const payload = { email, password, nameFirst, nameLast };
  return requestHelper('POST', '/v1/user/register', payload);
};

export const loginUserRequest = (email, password) => {
  const payload = { email, password };
  return requestHelper('POST', '/v1/user/login', payload);
};

<<<<<<< HEAD
export const logoutUserRequest = (token) => {
  return requestHelper('POST', '/v1/user/logout', null, {
    Authorization: `Bearer ${token}`, 
  });
};

export const orderBulkCreateRequest = (jsonOrderList) => {
  return requestHelper('POST', `/v1/order/create/bulk`, jsonOrderList);
=======
export const orderBulkCreateRequest = (jsonOrderList, token) => {
  return requestHelper('POST', `/v1/order/create/bulk`, jsonOrderList, token);
}

export const getUserDetailsRequest = (token) => {
  return requestHelper('GET', '/v1/user/details',{},token);
>>>>>>> e0550fbc
}<|MERGE_RESOLUTION|>--- conflicted
+++ resolved
@@ -46,21 +46,16 @@
   return requestHelper('POST', '/v1/user/login', payload);
 };
 
-<<<<<<< HEAD
 export const logoutUserRequest = (token) => {
   return requestHelper('POST', '/v1/user/logout', null, {
     Authorization: `Bearer ${token}`, 
   });
 };
 
-export const orderBulkCreateRequest = (jsonOrderList) => {
-  return requestHelper('POST', `/v1/order/create/bulk`, jsonOrderList);
-=======
 export const orderBulkCreateRequest = (jsonOrderList, token) => {
   return requestHelper('POST', `/v1/order/create/bulk`, jsonOrderList, token);
 }
 
 export const getUserDetailsRequest = (token) => {
   return requestHelper('GET', '/v1/user/details',{},token);
->>>>>>> e0550fbc
 }