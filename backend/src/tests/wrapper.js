import config from '../config/test.json';
import request from 'sync-request';
const port = config.port;
const url = config.url;
const SERVER_URL = `${url}:${port}`;
const TIMEOUT_MS = 10000;

export const requestHelper = (
  method,
  path,
  payload,
  headers = {}
) => {
  let qs = {};
  let json = {};
  if (['GET', 'DELETE'].includes(method.toUpperCase())) {
    qs = payload;
  } else {
    // PUT/POST
    json = payload;
  }
  const url = SERVER_URL + path;
  const res = request(method, url, { qs, json, headers, timeout: TIMEOUT_MS });
  return res;
};

export const orderFormCreateRequest = (jsonOrderForm) => {
  return requestHelper('POST', '/v1/order/create/form', jsonOrderForm );
}

// make ur wrapper functions here for user endpoints below!!!
// format the name of ur wrapper as <functionName>Request

export const orderFormUpdateRequest = (orderId, jsonOrderForm) => {
  return requestHelper('PUT', `/v1/order/${orderId}`, jsonOrderForm );
}

<<<<<<< HEAD
export const registerUserRequest = (email, password, givenName, familyName) => {
  const payload = { email, password, givenName, familyName };
  return requestHelper('POST', '/v1/user/register', payload);
};
=======
export const orderBulkCreateRequest = (jsonOrderList) => {
  return requestHelper('POST', `/v1/order/create/bulk`, jsonOrderList);
}
>>>>>>> b61f8b89
<|MERGE_RESOLUTION|>--- conflicted
+++ resolved
@@ -35,13 +35,10 @@
   return requestHelper('PUT', `/v1/order/${orderId}`, jsonOrderForm );
 }
 
-<<<<<<< HEAD
 export const registerUserRequest = (email, password, givenName, familyName) => {
   const payload = { email, password, givenName, familyName };
   return requestHelper('POST', '/v1/user/register', payload);
 };
-=======
 export const orderBulkCreateRequest = (jsonOrderList) => {
   return requestHelper('POST', `/v1/order/create/bulk`, jsonOrderList);
-}
->>>>>>> b61f8b89
+}