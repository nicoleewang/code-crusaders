--- conflicted
+++ resolved
@@ -99,10 +99,9 @@
 export const getUserDetailsRequest = async (token) =>
   requestHelper('GET', '/v1/user/details', {}, token);
 
-<<<<<<< HEAD
 export const orderListRequest = (token) => 
   requestHelper('GET', '/v1/order/list', {}, token);
-=======
+
 export const orderCSVCreateRequest = async (filePath, orderData, token) =>
   requestHelper('POST', '/v1/order/create/csv', orderData, token, filePath);
 
@@ -111,5 +110,4 @@
 };
 
 export const orderDeleteRequest = async (orderId, token) =>
-  requestHelper('DELETE', `/v1/order/${orderId}`, {}, token);
->>>>>>> 89e7c209
+  requestHelper('DELETE', `/v1/order/${orderId}`, {}, token);