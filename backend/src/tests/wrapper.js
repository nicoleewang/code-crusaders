--- conflicted
+++ resolved
@@ -88,14 +88,12 @@
 export const getUserDetailsRequest = async (token) =>
   requestHelper('GET', '/v1/user/details', {}, token);
 
-<<<<<<< HEAD
 export const orderCSVCreateRequest = async (filePath, orderData, token) =>
   requestHelper('POST', '/v1/order/create/csv', orderData, token, filePath)
-=======
+
 export const getOrderFromOrderIdRequest = (orderId, token) => {
   return requestHelper('GET', `/v1/order/${orderId}`, {}, token);
 }
 
 export const orderDeleteRequest = async (orderId, token) =>
-  requestHelper('DELETE', `/v1/order/${orderId}`, {}, token);
->>>>>>> aaa7605c
+  requestHelper('DELETE', `/v1/order/${orderId}`, {}, token);